--- conflicted
+++ resolved
@@ -220,7 +220,6 @@
         ClientGetObjectInfo = 243
     };
 
-<<<<<<< HEAD
     enum SpeakTypes {
 #if PROTOCOL==861 || PROTOCOL==862
         SpeakSay = 1,
@@ -237,24 +236,6 @@
         SpeakChannelOrange,
         SpeakMonsterSay,
         SpeakMonsterYell,
-=======
-    enum ServerSpeakType {
-#if PROTOCOL==862
-        ServerSpeakSay = 1,
-        ServerSpeakWhisper,
-        ServerSpeakYell,
-        ServerSpeakPrivatePlayerToNpc,
-        ServerSpeakPrivateNpcToPlayer,
-        ServerSpeakPrivate,
-        ServerSpeakChannelYellow,
-        ServerSpeakChannelWhite,
-        ServerSpeakBroadcast,
-        ServerSpeakChannelRed,
-        ServerSpeakPrivateRed,
-        ServerSpeakChannelOrange,
-        ServerSpeakMonsterSay,
-        ServerSpeakMonsterYell,
->>>>>>> 411ac72f
 
         // removed
         ServerSpeakRVRChannel = 255,
