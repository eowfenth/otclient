 #include "creature.h"
#include "datmanager.h"
#include <framework/graphics/graphics.h>
#include <framework/graphics/framebuffer.h>
#include "game.h"
#include <framework/graphics/fontmanager.h>

Creature::Creature() : Thing(THING_CREATURE)
{
    m_healthPercent = 0;
    m_direction = DIRECTION_SOUTH;
}

void Creature::draw(int x, int y)
{
    //ThingAttributes *creatureAttributes = getAttributes();
    int anim = 0;

    // draw outfit
    internalDraw(x, y, 0, m_direction, 0, 0, anim);

    const ThingAttributes& attributes = getAttributes();
    if(attributes.blendframes > 1) {
        g_graphics.bindBlendFunc(BLEND_COLORIZING);

        for(int mask = 0; mask < 4; ++mask) {

            int outfitColorId = 0;
            if(mask == SpriteMaskYellow)
                outfitColorId = m_outfit.head;
            else if(mask == SpriteMaskRed)
                outfitColorId = m_outfit.body;
            else if(mask == SpriteMaskGreen)
                outfitColorId = m_outfit.legs;
            else if(mask ==  SpriteMaskBlue)
                outfitColorId = m_outfit.feet;

            g_graphics.bindColor(OutfitColors[outfitColorId]);
            internalDraw(x, y, 1, m_direction, 0, 0, anim, (SpriteMask)mask);
        }

        g_graphics.bindBlendFunc(BLEND_NORMAL);
        g_graphics.bindColor(Color::white);
    }
}

void Creature::drawInformation(int x, int y, bool useGray)
{
    Color fillColor = Color(96, 96, 96);

    if(!useGray) {
        // health bar
        fillColor = Color::black;
        if(m_healthPercent > 60 && m_healthPercent <= 100) {
            fillColor.setRed(0.0f);
            fillColor.setGreen(0.75f);
        } else if(m_healthPercent > 30 && m_healthPercent <= 60) {
            fillColor.setRed(0.75f);
            fillColor.setGreen(0.75f);
        } else if(m_healthPercent > 10 && m_healthPercent <= 30) {
            fillColor.setRed(0.75f);
            fillColor.setGreen(0.00f);
        } else if(m_healthPercent > 0 && m_healthPercent <= 10) {
            fillColor.setRed(0.25f);
            fillColor.setGreen(0.00f);
        }
    }

    Rect backgroundRect = Rect(x-(14.5), y, 27, 4);
    Rect healthRect = backgroundRect.expanded(-1);
    healthRect.setWidth((m_healthPercent/100.0)*25);

    g_graphics.bindColor(Color::black);
    g_graphics.drawFilledRect(backgroundRect);

    g_graphics.bindColor(fillColor);
    g_graphics.drawFilledRect(healthRect);

    // restore white color
    g_graphics.bindColor(Color::white);

    // name
    FontPtr font = g_fonts.getFont("tibia-12px-rounded");
<<<<<<< HEAD
    font->renderText(m_name, Rect(x-50, y-15, 100, 15), AlignTopCenter, fillColor);
=======
    font->renderText(m_name, Rect(x-100, y-16, 200, 16), AlignTopCenter, fillColor);
>>>>>>> 30de60c5
}

const ThingAttributes& Creature::getAttributes()
{
    return g_dat.getCreatureAttributes(m_outfit.type);
}<|MERGE_RESOLUTION|>--- conflicted
+++ resolved
@@ -81,11 +81,7 @@
 
     // name
     FontPtr font = g_fonts.getFont("tibia-12px-rounded");
-<<<<<<< HEAD
-    font->renderText(m_name, Rect(x-50, y-15, 100, 15), AlignTopCenter, fillColor);
-=======
-    font->renderText(m_name, Rect(x-100, y-16, 200, 16), AlignTopCenter, fillColor);
->>>>>>> 30de60c5
+    font->renderText(m_name, Rect(x-100, y-15, 200, 15), AlignTopCenter, fillColor);
 }
 
 const ThingAttributes& Creature::getAttributes()
