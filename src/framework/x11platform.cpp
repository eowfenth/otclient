/* The MIT License
 *
 * Copyright (c) 2010 OTClient, https://github.com/edubart/otclient
 *
 * Permission is hereby granted, free of charge, to any person obtaining a copy
 * of this software and associated documentation files (the "Software"), to deal
 * in the Software without restriction, including without limitation the rights
 * to use, copy, modify, merge, publish, distribute, sublicense, and/or sell
 * copies of the Software, and to permit persons to whom the Software is
 * furnished to do so, subject to the following conditions:
 *
 * The above copyright notice and this permission notice shall be included in
 * all copies or substantial portions of the Software.
 *
 * THE SOFTWARE IS PROVIDED "AS IS", WITHOUT WARRANTY OF ANY KIND, EXPRESS OR
 * IMPLIED, INCLUDING BUT NOT LIMITED TO THE WARRANTIES OF MERCHANTABILITY,
 * FITNESS FOR A PARTICULAR PURPOSE AND NONINFRINGEMENT. IN NO EVENT SHALL THE
 * AUTHORS OR COPYRIGHT HOLDERS BE LIABLE FOR ANY CLAIM, DAMAGES OR OTHER
 * LIABILITY, WHETHER IN AN ACTION OF CONTRACT, TORT OR OTHERWISE, ARISING FROM,
 * OUT OF OR IN CONNECTION WITH THE SOFTWARE OR THE USE OR OTHER DEALINGS IN
 * THE SOFTWARE.
 */


#include "platform.h"
#include "engine.h"
#include "input.h"
#include "logger.h"

#include <sys/time.h>
#include <sys/stat.h>
#include <errno.h>

#include <X11/Xlib.h>
#include <X11/Xatom.h>
#include <GL/glx.h>
#include <physfs.h>

struct X11PlatformPrivate {
    Display *display;
    XVisualInfo *visual;
    GLXContext glxContext;
    XIM xim;
    XIC xic;
    Colormap colormap;
    Window window;
    Cursor cursor;
    Atom atomDeleteWindow;
    Atom atomClipboard;
    Atom atomTargets;
    Atom atomText;
    Atom atomCompoundText;
    Atom atomUTF8String;
    Atom atomWindowState;
    Atom atomWindowMaximizedVert;
    Atom atomWindowMaximizedHorz;
    bool visible;
    bool focused;
<<<<<<< HEAD
    bool maximizeOnFirstShow;
=======
    const char *appName;
>>>>>>> c864a2cb
    int width;
    int height;
    int x;
    int y;
    std::string clipboardText;
    std::map<int, unsigned char> keyMap;
} x11;

void Platform::init(const char *appName)
{
    x11.appName = appName;
    x11.display = NULL;
    x11.visual = NULL;
    x11.glxContext = NULL;
    x11.xim = NULL;
    x11.xic = NULL;
    x11.colormap = None;
    x11.window = None;
    x11.cursor = None;
    x11.visible = false;
    x11.focused = false;
    x11.width = 0;
    x11.height = 0;
    x11.maximizeOnFirstShow = false;

    // setup keymap
    x11.keyMap[XK_1] = KC_1;
    x11.keyMap[XK_2] = KC_2;
    x11.keyMap[XK_3] = KC_3;
    x11.keyMap[XK_4] = KC_4;
    x11.keyMap[XK_5] = KC_5;
    x11.keyMap[XK_6] = KC_6;
    x11.keyMap[XK_7] = KC_7;
    x11.keyMap[XK_8] = KC_8;
    x11.keyMap[XK_9] = KC_9;
    x11.keyMap[XK_0] = KC_0;

    x11.keyMap[XK_BackSpace] = KC_BACK;

    x11.keyMap[XK_minus] = KC_MINUS;
    x11.keyMap[XK_equal] = KC_EQUALS;
    x11.keyMap[XK_space] = KC_SPACE;
    x11.keyMap[XK_comma] = KC_COMMA;
    x11.keyMap[XK_period] = KC_PERIOD;

    x11.keyMap[XK_backslash] = KC_BACKSLASH;
    x11.keyMap[XK_slash] = KC_SLASH;
    x11.keyMap[XK_bracketleft] = KC_LBRACKET;
    x11.keyMap[XK_bracketright] = KC_RBRACKET;

    x11.keyMap[XK_Escape] = KC_ESCAPE;
    x11.keyMap[XK_Caps_Lock] = KC_CAPITAL;

    x11.keyMap[XK_Tab] = KC_TAB;
    x11.keyMap[XK_Return] = KC_RETURN;
    x11.keyMap[XK_Control_L] = KC_LCONTROL;
    x11.keyMap[XK_Control_R] = KC_RCONTROL;

    x11.keyMap[XK_colon] = KC_COLON;
    x11.keyMap[XK_semicolon] = KC_SEMICOLON;
    x11.keyMap[XK_apostrophe] = KC_APOSTROPHE;
    x11.keyMap[XK_grave] = KC_GRAVE;

    x11.keyMap[XK_b] = KC_B;
    x11.keyMap[XK_a] = KC_A;
    x11.keyMap[XK_c] = KC_C;
    x11.keyMap[XK_d] = KC_D;
    x11.keyMap[XK_e] = KC_E;
    x11.keyMap[XK_f] = KC_F;
    x11.keyMap[XK_g] = KC_G;
    x11.keyMap[XK_h] = KC_H;
    x11.keyMap[XK_i] = KC_I;
    x11.keyMap[XK_j] = KC_J;
    x11.keyMap[XK_k] = KC_K;
    x11.keyMap[XK_l] = KC_L;
    x11.keyMap[XK_m] = KC_M;
    x11.keyMap[XK_n] = KC_N;
    x11.keyMap[XK_o] = KC_O;
    x11.keyMap[XK_p] = KC_P;
    x11.keyMap[XK_q] = KC_Q;
    x11.keyMap[XK_r] = KC_R;
    x11.keyMap[XK_s] = KC_S;
    x11.keyMap[XK_t] = KC_T;
    x11.keyMap[XK_u] = KC_U;
    x11.keyMap[XK_v] = KC_V;
    x11.keyMap[XK_w] = KC_W;
    x11.keyMap[XK_x] = KC_X;
    x11.keyMap[XK_y] = KC_Y;
    x11.keyMap[XK_z] = KC_Z;

    x11.keyMap[XK_F1] = KC_F1;
    x11.keyMap[XK_F2] = KC_F2;
    x11.keyMap[XK_F3] = KC_F3;
    x11.keyMap[XK_F4] = KC_F4;
    x11.keyMap[XK_F5] = KC_F5;
    x11.keyMap[XK_F6] = KC_F6;
    x11.keyMap[XK_F7] = KC_F7;
    x11.keyMap[XK_F8] = KC_F8;
    x11.keyMap[XK_F9] = KC_F9;
    x11.keyMap[XK_F10] = KC_F10;
    x11.keyMap[XK_F11] = KC_F11;
    x11.keyMap[XK_F12] = KC_F12;
    x11.keyMap[XK_F13] = KC_F13;
    x11.keyMap[XK_F14] = KC_F14;
    x11.keyMap[XK_F15] = KC_F15;

    // keypad
    x11.keyMap[XK_KP_0] = KC_NUMPAD0;
    x11.keyMap[XK_KP_1] = KC_NUMPAD1;
    x11.keyMap[XK_KP_2] = KC_NUMPAD2;
    x11.keyMap[XK_KP_3] = KC_NUMPAD3;
    x11.keyMap[XK_KP_4] = KC_NUMPAD4;
    x11.keyMap[XK_KP_5] = KC_NUMPAD5;
    x11.keyMap[XK_KP_6] = KC_NUMPAD6;
    x11.keyMap[XK_KP_7] = KC_NUMPAD7;
    x11.keyMap[XK_KP_8] = KC_NUMPAD8;
    x11.keyMap[XK_KP_9] = KC_NUMPAD9;
    x11.keyMap[XK_KP_Add] = KC_ADD;
    x11.keyMap[XK_KP_Subtract] = KC_SUBTRACT;
    x11.keyMap[XK_KP_Decimal] = KC_DECIMAL;
    x11.keyMap[XK_KP_Equal] = KC_NUMPADEQUALS;
    x11.keyMap[XK_KP_Divide] = KC_DIVIDE;
    x11.keyMap[XK_KP_Multiply] = KC_MULTIPLY;
    x11.keyMap[XK_KP_Enter] = KC_NUMPADENTER;

    // keypad with numlock off
    x11.keyMap[XK_KP_Home] = KC_NUMPAD7;
    x11.keyMap[XK_KP_Up] = KC_NUMPAD8;
    x11.keyMap[XK_KP_Page_Up] = KC_NUMPAD9;
    x11.keyMap[XK_KP_Left] = KC_NUMPAD4;
    x11.keyMap[XK_KP_Begin] = KC_NUMPAD5;
    x11.keyMap[XK_KP_Right] = KC_NUMPAD6;
    x11.keyMap[XK_KP_End] = KC_NUMPAD1;
    x11.keyMap[XK_KP_Down] = KC_NUMPAD2;
    x11.keyMap[XK_KP_Page_Down] = KC_NUMPAD3;
    x11.keyMap[XK_KP_Insert] = KC_NUMPAD0;
    x11.keyMap[XK_KP_Delete] = KC_DECIMAL;

    x11.keyMap[XK_Up] = KC_UP;
    x11.keyMap[XK_Down] = KC_DOWN;
    x11.keyMap[XK_Left] = KC_LEFT;
    x11.keyMap[XK_Right] = KC_RIGHT;

    x11.keyMap[XK_Page_Up] = KC_PGUP;
    x11.keyMap[XK_Page_Down] = KC_PGDOWN;
    x11.keyMap[XK_Home] = KC_HOME;
    x11.keyMap[XK_End] = KC_END;

    x11.keyMap[XK_Num_Lock] = KC_NUMLOCK;
    x11.keyMap[XK_Print] = KC_SYSRQ;
    x11.keyMap[XK_Scroll_Lock] = KC_SCROLL;
    x11.keyMap[XK_Pause] = KC_PAUSE;

    x11.keyMap[XK_Shift_R] = KC_RSHIFT;
    x11.keyMap[XK_Shift_L] = KC_LSHIFT;
    x11.keyMap[XK_Alt_R] = KC_RALT;
    x11.keyMap[XK_Alt_L] = KC_LALT;

    x11.keyMap[XK_Insert] = KC_INSERT;
    x11.keyMap[XK_Delete] = KC_DELETE;

    x11.keyMap[XK_Super_L] = KC_LWIN;
    x11.keyMap[XK_Super_R] = KC_RWIN;
    x11.keyMap[XK_Menu] = KC_APPS;

    // try to set a latin1 locales otherwise fallback to standard C locale
    static char locales[][32] = { "en_US.iso88591", "iso88591", "en_US", "C" };
    for(int i=0;i<4;++i) {
        if(setlocale(LC_ALL, locales[i]))
            break;
    }

    // open display
    x11.display = XOpenDisplay(0);
    if(!x11.display)
        fatal("Failed to open X display");

    // check if GLX is supported on this display
    if(!glXQueryExtension(x11.display, 0, 0))
        fatal("GLX not supported");

    // retrieve GLX version
    int glxMajor;
    int glxMinor;
    if(!glXQueryVersion(x11.display, &glxMajor, &glxMinor))
        fatal("Unable to query GLX version");
    notice("GLX version %d.%d", glxMajor, glxMinor);

    // clipboard related atoms
    x11.atomClipboard = XInternAtom(x11.display, "CLIPBOARD", False);
    x11.atomTargets = XInternAtom(x11.display, "TARGETS", False);
    x11.atomUTF8String = XInternAtom(x11.display, "UTF8_STRING", False);
    x11.atomText = XInternAtom(x11.display, "TEXT", False);
    x11.atomCompoundText = XInternAtom(x11.display, "COMPOUND_TEXT", False);
    x11.atomWindowState = XInternAtom(x11.display, "_NET_WM_STATE", False);
    x11.atomWindowMaximizedVert = XInternAtom(x11.display, "_NET_WM_STATE_MAXIMIZED_VERT", False);
    x11.atomWindowMaximizedHorz = XInternAtom(x11.display, "_NET_WM_STATE_MAXIMIZED_HORZ", False);
}

void Platform::terminate()
{
    if(x11.window) {
        destroyWindow();
        x11.window = None;
    }

    // close display
    if(x11.display) {
        XCloseDisplay(x11.display);
        x11.display = NULL;
    }
}

void Platform::poll()
{
    XEvent event, peekevent;
    static InputEvent inputEvent;
    while(XPending(x11.display) > 0) {
        XNextEvent(x11.display, &event);

        // call filter because xim will discard KeyPress events when keys still composing
        if(XFilterEvent(&event, x11.window))
            continue;

        // discard events of repeated key releases
        if(event.type == KeyRelease && XPending(x11.display)) {
            XPeekEvent(x11.display, &peekevent);
            if((peekevent.type == KeyPress) &&
              (peekevent.xkey.keycode == event.xkey.keycode) &&
              ((peekevent.xkey.time-event.xkey.time) < 2))
                continue;
        }

        switch(event.type) {
            case ConfigureNotify:
                // window resize
                if(x11.width != event.xconfigure.width || x11.height != event.xconfigure.height) {
                    x11.width = event.xconfigure.width;
                    x11.height = event.xconfigure.height;
                    g_engine.onResize(x11.width, x11.height);
                }

                // hack to fix x11 windows move gaps
                static int gap_x = -1, gap_y = -1;
                if(gap_x == -1 && gap_y == -1) {
                    gap_x = event.xconfigure.x;
                    gap_y = event.xconfigure.y;
                }
                x11.x = event.xconfigure.x - gap_x;
                x11.y = event.xconfigure.y - gap_y;
                break;

            case KeyPress:
            case KeyRelease: {
                KeySym keysym;
                char buf[32];
                int len;

                inputEvent.key.ctrl = (event.xkey.state & ControlMask);
                inputEvent.key.shift = (event.xkey.state & ShiftMask);
                inputEvent.key.alt = (event.xkey.state & Mod1Mask);

                // fire enter text event
                if(event.type == KeyPress && !inputEvent.key.ctrl && !inputEvent.key.alt) {
                    if(x11.xic) { // with xim we can get latin1 input correctly
                        Status status;
                        len = XmbLookupString(x11.xic, &event.xkey, buf, sizeof(buf), &keysym, &status);
                    } else { // otherwise use XLookupString, but it doesn't work right with dead keys often
                        static XComposeStatus compose = {NULL, 0};
                        len = XLookupString(&event.xkey, buf, sizeof(buf), &keysym, &compose);
                    }
                    if(len > 0 &&
                       // for some reason these keys produces characters and we don't want that
                       keysym != XK_BackSpace &&
                       keysym != XK_Return &&
                       keysym != XK_Delete &&
                       keysym != XK_Escape
                    ) {
                        //debug("char: %c code: %d", buf[0], (unsigned char)buf[0]);
                        inputEvent.type = EV_TEXT_ENTER;
                        inputEvent.key.keychar = buf[0];
                        inputEvent.key.keycode = KC_UNKNOWN;
                        g_engine.onInputEvent(&inputEvent);
                    }
                }

                // unmask Shift/Lock to get expected results
                event.xkey.state &= ~(ShiftMask | LockMask);
                len = XLookupString(&event.xkey, buf, sizeof(buf), &keysym, 0);

                // fire key up/down event
                if(x11.keyMap.find(keysym) != x11.keyMap.end()) {
                    inputEvent.key.keycode = x11.keyMap[keysym];
                    inputEvent.type = (event.type == KeyPress) ? EV_KEY_DOWN : EV_KEY_UP;
                    inputEvent.key.keychar = (len > 0) ? buf[0] : 0;
                    g_engine.onInputEvent(&inputEvent);
                }
                break;
            }
            case ButtonPress:
            case ButtonRelease:
                switch(event.xbutton.button) {
                    case Button1:
                        inputEvent.type = (event.type == ButtonPress) ? EV_MOUSE_LDOWN : EV_MOUSE_LUP;
                        break;
                    case Button3:
                        inputEvent.type = (event.type == ButtonPress) ? EV_MOUSE_RDOWN : EV_MOUSE_RUP;
                        break;
                    case Button2:
                        inputEvent.type = (event.type == ButtonPress) ? EV_MOUSE_MDOWN : EV_MOUSE_MUP;
                        break;
                    case Button4:
                        inputEvent.type = EV_MOUSE_WHEEL_UP;
                        break;
                    case Button5:
                        inputEvent.type = EV_MOUSE_WHEEL_DOWN;
                        break;
                }
                g_engine.onInputEvent(&inputEvent);
                break;

            case MotionNotify:
                inputEvent.type = EV_MOUSE_MOVE;
                inputEvent.mouse.x = event.xbutton.x;
                inputEvent.mouse.y = event.xbutton.y;
                g_engine.onInputEvent(&inputEvent);
                break;

            case MapNotify:
                x11.visible = true;
                break;

            case UnmapNotify:
                x11.visible = false;
                break;

            case FocusIn:
                x11.focused = true;
                break;

            case FocusOut:
                x11.focused = false;
                break;

            // clipboard data request
            case SelectionRequest:
            {
                XEvent respond;
                XSelectionRequestEvent *req = &(event.xselectionrequest);

                if(req->target == x11.atomTargets ) {
                    Atom typeList[] = {x11.atomText, x11.atomCompoundText, x11.atomUTF8String, XA_STRING};

                    XChangeProperty(x11.display, req->requestor,
                                    req->property, req->target,
                                    8, PropModeReplace,
                                    (unsigned char *) &typeList,
                                    sizeof(typeList));
                    respond.xselection.property = req->property;
                } else {
                    XChangeProperty(x11.display,
                                    req->requestor,
                                    req->property, req->target,
                                    8,
                                    PropModeReplace,
                                    (unsigned char*) x11.clipboardText.c_str(),
                                    x11.clipboardText.size());
                    respond.xselection.property = req->property;
                }

                respond.xselection.type = SelectionNotify;
                respond.xselection.display = req->display;
                respond.xselection.requestor = req->requestor;
                respond.xselection.selection = req->selection;
                respond.xselection.target = req->target;
                respond.xselection.time = req->time;
                XSendEvent(x11.display, req->requestor, 0, 0, &respond);
                XFlush(x11.display);
                break;
            }

            case ClientMessage:
            {
                if((Atom)event.xclient.data.l[0] == x11.atomDeleteWindow)
                    g_engine.onClose();
                break;
            }
        }
    }
}

unsigned long Platform::getTicks()
{
    static timeval tv;
    static unsigned long firstTick = 0;

    gettimeofday(&tv, 0);
    if(!firstTick)
        firstTick = tv.tv_sec;

    return ((tv.tv_sec - firstTick) * 1000) + (tv.tv_usec / 1000);
}

void Platform::sleep(unsigned long miliseconds)
{
    timespec tv;
    tv.tv_sec  = miliseconds / 1000;
    tv.tv_nsec = (miliseconds % 1000) * 1000000;
    nanosleep(&tv, NULL);
}

bool Platform::createWindow(int x, int y, int width, int height, int minWidth, int minHeight, bool maximized)
{
    static int attrList[] = {
        GLX_USE_GL,
        GLX_RGBA,
        GLX_DOUBLEBUFFER,
        None
    };

    // choose OpenGL, RGBA, double buffered, visual
    x11.visual = glXChooseVisual(x11.display, DefaultScreen(x11.display), attrList);
    if(!x11.visual)
        fatal("RGBA/Double buffered visual not supported");

    // create GLX context
    x11.glxContext = glXCreateContext(x11.display, x11.visual, 0, GL_TRUE);
    if(!x11.glxContext)
        fatal("Unable to create GLX context");

    // color map
    x11.colormap  = XCreateColormap(x11.display,
                                  RootWindow(x11.display, x11.visual->screen),
                                  x11.visual->visual,
                                  AllocNone);

    // setup window attributes
    XSetWindowAttributes wa;
    wa.colormap = x11.colormap;
    wa.border_pixel = 0;
    wa.event_mask = KeyPressMask | KeyReleaseMask |
                         ButtonPressMask | ButtonReleaseMask | PointerMotionMask |
                         ExposureMask | VisibilityChangeMask |
                         StructureNotifyMask | FocusChangeMask;

    x11.x = x;
    x11.y = y;

    // create the window
    x11.window = XCreateWindow(x11.display,
                             RootWindow(x11.display, x11.visual->screen),
                             0, 0,
                             width, height,
                             0,
                             x11.visual->depth,
                             InputOutput,
                             x11.visual->visual,
                             CWBorderPixel | CWColormap | CWEventMask,
                             &wa);

    if(!x11.window)
        fatal("Unable to create X window");

    //  create input context (to have better key input handling)
    if(XSupportsLocale()) {
        XSetLocaleModifiers("");
        x11.xim = XOpenIM(x11.display, NULL, NULL, NULL);
        if(x11.xim) {
            x11.xic = XCreateIC(x11.xim,
                                    XNInputStyle,
                                    XIMPreeditNothing | XIMStatusNothing,
                                    XNClientWindow, x11.window, NULL);
            if(!x11.xic)
                error("Unable to create the input context");
        } else
            error("Failed to open an input method");
    } else
        error("X11 does not support the current locale");

    if(!x11.xic)
        warning("Input of special keys maybe messed up because we couldn't create an input context");


    // set window minimum size
    XSizeHints xsizehints;
    xsizehints.flags = PMinSize;
    xsizehints.min_width = minWidth;
    xsizehints.min_height= minHeight;
    XSetWMSizeHints(x11.display, x11.window, &xsizehints, XA_WM_NORMAL_HINTS);

    // handle delete window event
    x11.atomDeleteWindow = XInternAtom(x11.display, "WM_DELETE_WINDOW", True);
    XSetWMProtocols(x11.display, x11.window, &x11.atomDeleteWindow , 1);

    // connect the GLX-context to the window
    glXMakeCurrent(x11.display, x11.window, x11.glxContext);

    x11.width = width;
    x11.height = height;
    x11.maximizeOnFirstShow = maximized;
    return true;
}

void Platform::destroyWindow()
{
    if(x11.glxContext) {
        glXMakeCurrent(x11.display, None, NULL);
        glXDestroyContext(x11.display, x11.glxContext);
        x11.glxContext = NULL;
    }

    if(x11.visual) {
        XFree(x11.visual);
        x11.visual = NULL;
    }

    if(x11.colormap != None) {
        XFreeColormap(x11.display, x11.colormap);
        x11.colormap = 0;
    }

    if(x11.window != None) {
        XUnmapWindow(x11.display, x11.window);
        XDestroyWindow(x11.display, x11.window);
        x11.window = None;
    }

    if(x11.xic) {
        XDestroyIC(x11.xic);
        x11.xic = NULL;
    }

    if(x11.xim) {
        XCloseIM(x11.xim);
        x11.xim = NULL;
    }
}

void Platform::showWindow()
{
    XMapWindow(x11.display, x11.window);

    static bool firstShow = true;
    if(firstShow) {
        // move window
        XMoveWindow(x11.display, x11.window, x11.x, x11.y);

        // set window maximized if needed
        if(x11.maximizeOnFirstShow) {
            XEvent e;
            bzero(&e, sizeof(XEvent));
            e.xany.type = ClientMessage;
            e.xclient.message_type = x11.atomWindowState;
            e.xclient.format = 32;
            e.xclient.window = x11.window;
            e.xclient.data.l[0] = 1l;
            e.xclient.data.l[1] = x11.atomWindowMaximizedVert;
            e.xclient.data.l[2] = x11.atomWindowMaximizedHorz;
            e.xclient.data.l[3] = 0l;

            XSendEvent(x11.display, RootWindow(x11.display, x11.visual->screen), 0,
                    SubstructureNotifyMask | SubstructureRedirectMask, &e);
        }
        firstShow = false;
    }
}

void Platform::setWindowTitle(const char *title)
{
    XStoreName(x11.display, x11.window, title);
    XSetIconName(x11.display, x11.window, title);
}

void *Platform::getExtensionProcAddress(const char *ext)
{
    return (void*)glXGetProcAddressARB((const GLubyte*)ext);
}

bool Platform::isExtensionSupported(const char *ext)
{
    const char *exts = glXQueryExtensionsString(x11.display, DefaultScreen(x11.display));
    if(strstr(exts, ext))
        return true;
    return false;
}

const char *Platform::getClipboardText()
{
    Window ownerWindow = XGetSelectionOwner(x11.display, x11.atomClipboard);
    if(ownerWindow ==  x11.window)
        return x11.clipboardText.c_str();

    std::string clipboard = "";
    if(ownerWindow != None) {
        XConvertSelection(x11.display, x11.atomClipboard, XA_STRING, 0, ownerWindow, CurrentTime);
        XFlush(x11.display);

        // hack to wait SelectioNotify event, otherwise we will get wrong clipboard pastes
        sleep(100);

        // check for data
        Atom type;
        int format;
        unsigned long numItems, bytesLeft, dummy;
        unsigned char *data;
        XGetWindowProperty(x11.display, ownerWindow,
                            XA_STRING,
                            0, 0, 0,
                            AnyPropertyType,
                            &type,
                            &format,
                            &numItems,
                            &bytesLeft,
                            &data);
        if(bytesLeft > 0)  {
            // get the data get
            int result = XGetWindowProperty(x11.display, ownerWindow,
                                            XA_STRING,
                                            0,
                                            bytesLeft,
                                            0,
                                            AnyPropertyType,
                                            &type,
                                            &format,
                                            &numItems,
                                            &dummy,
                                            &data);
            if(result == Success)
                clipboard = (const char*)data;
            XFree(data);
        }
    }
    return clipboard.c_str();
}

void Platform::setClipboardText(const char *text)
{
    x11.clipboardText = text;
    XSetSelectionOwner(x11.display, x11.atomClipboard, x11.window, CurrentTime);
    XFlush(x11.display);
}

void Platform::hideMouseCursor()
{
    if(x11.cursor == None) {
        char bm[] = { 0, 0, 0, 0, 0, 0, 0, 0 };
        Pixmap pix = XCreateBitmapFromData(x11.display, x11.window, bm, 8, 8);
        XColor black;
        memset(&black, 0, sizeof(XColor));
        black.flags = DoRed | DoGreen | DoBlue;
        x11.cursor = XCreatePixmapCursor(x11.display, pix, pix, &black, &black, 0, 0);
        XFreePixmap(x11.display, pix);
    }
    XDefineCursor(x11.display, x11.window, x11.cursor);
}

void Platform::showMouseCursor()
{
    XUndefineCursor(x11.display, x11.window);
    if(x11.cursor != None) {
        XFreeCursor(x11.display, x11.cursor);
        x11.cursor = None;
    }
}

void Platform::setVsync(bool enable)
{
    typedef GLint (*glSwapIntervalProc)(GLint);
    glSwapIntervalProc glSwapInterval = NULL;

    if(isExtensionSupported("GLX_MESA_swap_control"))
        glSwapInterval = (glSwapIntervalProc)getExtensionProcAddress("glXSwapIntervalMESA");
    else if(isExtensionSupported("GLX_SGI_swap_control"))
        glSwapInterval = (glSwapIntervalProc)getExtensionProcAddress("glXSwapIntervalSGI");

    if(glSwapInterval)
        glSwapInterval(enable ? 1 : 0);
}

void Platform::swapBuffers()
{
    glXSwapBuffers(x11.display, x11.window);
}

bool Platform::isWindowFocused()
{
    return x11.focused;
}

bool Platform::isWindowVisible()
{
    return x11.visible;
}

int Platform::getWindowX()
{
    return x11.x;
}

int Platform::getWindowY()
{
    return x11.y;
}

int Platform::getWindowWidth()
{
    return x11.width;
}

int Platform::getWindowHeight()
{
    return x11.height;
}

bool Platform::isWindowMaximized()
{
    bool ret = false;
    Atom actualType;
    int actualFormat;
    unsigned long i, numItems, bytesAfter;
    unsigned char *propertyValue = NULL;
    long maxLength = 1024;

    if(XGetWindowProperty(x11.display, x11.window, x11.atomWindowState,
                            0l, maxLength, False, XA_ATOM, &actualType,
                            &actualFormat, &numItems, &bytesAfter,
                            &propertyValue) == Success) {
        Atom *atoms = (Atom *)propertyValue;
        int maximized = 0;

        for(i=0; i<numItems; ++i) {
            if(atoms[i] == x11.atomWindowMaximizedVert)
                maximized |= 1;
            else if(atoms[i] == x11.atomWindowMaximizedHorz)
                maximized |= 2;
        }
        if(maximized == 3)
            ret = true;
        XFree(propertyValue);
    }
    return ret;
}

const char *Platform::getAppUserDir()
{
    std::stringstream sdir;
    sdir << PHYSFS_getUserDir() << "/." << x11.appName << "/";
    if((mkdir(sdir.str().c_str(), S_IRWXU | S_IRWXG | S_IROTH | S_IXOTH) != 0) && (errno != EEXIST))
        error("Couldn't create directory for saving configuration file. (%s)", sdir.str().c_str());
    return sdir.str().c_str();
}<|MERGE_RESOLUTION|>--- conflicted
+++ resolved
@@ -56,11 +56,8 @@
     Atom atomWindowMaximizedHorz;
     bool visible;
     bool focused;
-<<<<<<< HEAD
     bool maximizeOnFirstShow;
-=======
-    const char *appName;
->>>>>>> c864a2cb
+    std::string appName;
     int width;
     int height;
     int x;
