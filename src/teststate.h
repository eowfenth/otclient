/* The MIT License
 *
 * Copyright (c) 2010 OTClient, https://github.com/edubart/otclient
 *
 * Permission is hereby granted, free of charge, to any person obtaining a copy
 * of this software and associated documentation files (the "Software"), to deal
 * in the Software without restriction, including without limitation the rights
 * to use, copy, modify, merge, publish, distribute, sublicense, and/or sell
 * copies of the Software, and to permit persons to whom the Software is
 * furnished to do so, subject to the following conditions:
 *
 * The above copyright notice and this permission notice shall be included in
 * all copies or substantial portions of the Software.
 *
 * THE SOFTWARE IS PROVIDED "AS IS", WITHOUT WARRANTY OF ANY KIND, EXPRESS OR
 * IMPLIED, INCLUDING BUT NOT LIMITED TO THE WARRANTIES OF MERCHANTABILITY,
 * FITNESS FOR A PARTICULAR PURPOSE AND NONINFRINGEMENT. IN NO EVENT SHALL THE
 * AUTHORS OR COPYRIGHT HOLDERS BE LIABLE FOR ANY CLAIM, DAMAGES OR OTHER
 * LIABILITY, WHETHER IN AN ACTION OF CONTRACT, TORT OR OTHERWISE, ARISING FROM,
 * OUT OF OR IN CONNECTION WITH THE SOFTWARE OR THE USE OR OTHER DEALINGS IN
 * THE SOFTWARE.
 */


#ifndef TESTSTATE_H
#define TESTSTATE_H

#include "framework/gamestate.h"
#include "net/protocoltibia87.h"

class TestState : public GameState
{
public:
    TestState() { }

    void onEnter();
    void onLeave();

    void onClose();
    void onInputEvent(const InputEvent& event);
    void onResize(const Size& size);

<<<<<<< HEAD
    virtual void render();
    virtual void update(int ticks, int elapsedTicks);

private:
    ProtocolTibia87Ptr m_protocol;
=======
    void render();
>>>>>>> 5de660a2
};

#endif // TESTSTATE_H<|MERGE_RESOLUTION|>--- conflicted
+++ resolved
@@ -40,15 +40,11 @@
     void onInputEvent(const InputEvent& event);
     void onResize(const Size& size);
 
-<<<<<<< HEAD
     virtual void render();
     virtual void update(int ticks, int elapsedTicks);
 
 private:
     ProtocolTibia87Ptr m_protocol;
-=======
-    void render();
->>>>>>> 5de660a2
 };
 
 #endif // TESTSTATE_H